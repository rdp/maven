--- conflicted
+++ resolved
@@ -68,11 +68,7 @@
     private File globalSettingsFile;
 
     private File userToolchainsFile;
-<<<<<<< HEAD
-
-=======
     
->>>>>>> 101dd853
     // ----------------------------------------------------------------------------
     // Request
     // ----------------------------------------------------------------------------
@@ -674,44 +670,6 @@
     }
 
     public File getUserToolchainsFile()
-<<<<<<< HEAD
-    {
-        return userToolchainsFile;
-    }
-
-    public MavenExecutionRequest setUserToolchainsFile( File userToolchainsFile )
-    {
-        this.userToolchainsFile = userToolchainsFile;
-
-        return this;
-    }
-
-    public MavenExecutionRequest addRemoteRepository( ArtifactRepository repository )
-    {
-        if ( remoteRepositories == null )
-        {
-            remoteRepositories = new ArrayList<ArtifactRepository>();
-        }
-
-        remoteRepositories.add( repository );
-
-        return this;
-    }
-
-    public List<ArtifactRepository> getRemoteRepositories()
-    {
-        return remoteRepositories;
-    }
-
-    public MavenExecutionRequest setRealmManager( MavenRealmManager realmManager )
-    {
-        this.realmManager = realmManager;
-        return this;
-    }
-
-    public MavenRealmManager getRealmManager()
-=======
->>>>>>> 101dd853
     {
         return userToolchainsFile;
     }
